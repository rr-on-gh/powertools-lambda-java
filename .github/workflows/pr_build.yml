name: Build

on:
  pull_request:
    branches:
      - main
    paths:
      - 'powertools-batch/**'
      - 'powertools-cloudformation/**'
      - 'powertools-core/**'
      - 'powertools-e2e-tests/**'
      - 'powertools-idempotency/**'
      - 'powertools-large-messages/**'
      - 'powertools-logging/**'
      - 'powertools-metrics/**'
      - 'powertools-parameters/**'
      - 'powertools-serialization/**'
<<<<<<< HEAD
=======
      - 'powertools-sqs/**'
      - 'powertools-test-suite/**'
>>>>>>> 190ad0a5
      - 'powertools-tracing/**'
      - 'powertools-validation/**'
      - 'examples/**'
      - 'pom.xml'
      - 'examples/pom.xml'
      - '.github/workflows/**'
  push:
    branches:
      - main
      - v2
    paths:
      - 'powertools-batch/**'
      - 'powertools-cloudformation/**'
      - 'powertools-core/**'
      - 'powertools-e2e-tests/**'
      - 'powertools-idempotency/**'
      - 'powertools-large-messages/**'
      - 'powertools-metrics/**'
      - 'powertools-parameters/**'
      - 'powertools-serialization/**'
      - 'powertools-sqs/**'
      - 'powertools-tracing/**'
      - 'powertools-validation/**'
      - 'examples/**'
      - 'pom.xml'
      - 'examples/pom.xml'
      - '.github/workflows/**'
jobs:
  build-corretto:
    runs-on: ubuntu-latest
    strategy:
      max-parallel: 5
      matrix:
        java: [8, 11, 17, 21]
    name: Java ${{ matrix.java }}
    env:
      JAVA: ${{ matrix.java }}
      AWS_REGION: eu-west-1
    permissions:
      id-token: write # needed to interact with GitHub's OIDC Token endpoint.
      contents: read
    steps:
      - uses: actions/checkout@c85c95e3d7251135ab7dc9ce3241c5835cc595a9  # v3.5.3
      - name: Setup java
        uses: actions/setup-java@5ffc13f4174014e2d4d4572b3d74c3fa61aeb2c2 # v3.11.0
        with:
          distribution: 'corretto'
          java-version: ${{ matrix.java }}
          cache: 'maven'
      - name: Build with Maven
        if: ${{ matrix.java == '8' }} # If 8 exclude the examples directory
        run: mvn -B install --file pom.xml -pl '!software.amazon.lambda.examples:powertools-examples-idempotency,!software.amazon.lambda.examples:powertools-examples-batch,!software.amazon.lambda.examples:powertools-examples-cloudformation,!software.amazon.lambda.examples:powertools-examples-core-utilities-cdk,!software.amazon.lambda.examples:powertools-examples-core-utilities-sam,!software.amazon.lambda.examples:powertools-examples-core-utilities-serverless,!software.amazon.lambda.examples:powertools-examples-core-utilities-terraform,!software.amazon.lambda.examples:powertools-examples-parameters,!software.amazon.lambda.examples:powertools-examples-serialization,!software.amazon.lambda.examples:powertools-examples-validation,!software.amazon.lambda.examples:cdk,!software.amazon.lambda:powertools-examples'
      - name: Build with Maven
        if: ${{  matrix.java != '8' }} # If not 8 don't exclude the examples directory
        run: mvn -B install --file pom.xml
      - name: Build Gradle Example - Java
        if: ${{ matrix.java != '8' }}
        working-directory: examples/powertools-examples-core-utilities/gradle
        run: ./gradlew build
      - name: Build Gradle Example - Kotlin
        if: ${{ matrix.java != '8' }}
        working-directory: examples/powertools-examples-core-utilities/kotlin
        run: ./gradlew build
      - name: Upload coverage to Codecov
        uses: codecov/codecov-action@d9f34f8cd5cb3b3eb79b3e4b5dae3a16df499a70 # v3.1.1
        if: ${{ matrix.java == '11' }} # publish results once
        with:
          files: ./powertools-cloudformation/target/site/jacoco/jacoco.xml,./powertools-core/target/site/jacoco/jacoco.xml,./powertools-idempotency/target/site/jacoco/jacoco.xml,./powertools-logging/target/site/jacoco/jacoco.xml,./powertools-metrics/target/site/jacoco/jacoco.xml,./powertools-parameters/target/site/jacoco/jacoco.xml,./powertools-serialization/target/site/jacoco/jacoco.xml,./powertools-sqs/target/site/jacoco/jacoco.xml,./powertools-tracing/target/site/jacoco/jacoco.xml,./powertools-validation/target/site/jacoco/jacoco.xml,./powertools-large-messages/target/site/jacoco/jacoco.xml,./powertools-batch/target/site/jacoco/jacoco.xml
  savepr:
    runs-on: ubuntu-latest
    name: Save PR number if running on PR by dependabot
    if: github.actor == 'dependabot[bot]'
    steps:
      - name: Create Directory and save issue
        run: |
          mkdir -p ./pr
          echo ${{ github.event.number }}
          echo ${{ github.event.number }} > ./pr/NR
      - uses: actions/upload-artifact@0b7f8abb1508181956e8e162db84b466c27e18ce # v3.1.2
        name: Upload artifact
        with:
          name: pr
          path: pr/<|MERGE_RESOLUTION|>--- conflicted
+++ resolved
@@ -15,11 +15,8 @@
       - 'powertools-metrics/**'
       - 'powertools-parameters/**'
       - 'powertools-serialization/**'
-<<<<<<< HEAD
-=======
       - 'powertools-sqs/**'
       - 'powertools-test-suite/**'
->>>>>>> 190ad0a5
       - 'powertools-tracing/**'
       - 'powertools-validation/**'
       - 'examples/**'
@@ -29,7 +26,6 @@
   push:
     branches:
       - main
-      - v2
     paths:
       - 'powertools-batch/**'
       - 'powertools-cloudformation/**'
@@ -37,10 +33,12 @@
       - 'powertools-e2e-tests/**'
       - 'powertools-idempotency/**'
       - 'powertools-large-messages/**'
+      - 'powertools-logging/**'
       - 'powertools-metrics/**'
       - 'powertools-parameters/**'
       - 'powertools-serialization/**'
       - 'powertools-sqs/**'
+      - 'powertools-test-suite/**'
       - 'powertools-tracing/**'
       - 'powertools-validation/**'
       - 'examples/**'
@@ -70,18 +68,14 @@
           java-version: ${{ matrix.java }}
           cache: 'maven'
       - name: Build with Maven
-        if: ${{ matrix.java == '8' }} # If 8 exclude the examples directory
-        run: mvn -B install --file pom.xml -pl '!software.amazon.lambda.examples:powertools-examples-idempotency,!software.amazon.lambda.examples:powertools-examples-batch,!software.amazon.lambda.examples:powertools-examples-cloudformation,!software.amazon.lambda.examples:powertools-examples-core-utilities-cdk,!software.amazon.lambda.examples:powertools-examples-core-utilities-sam,!software.amazon.lambda.examples:powertools-examples-core-utilities-serverless,!software.amazon.lambda.examples:powertools-examples-core-utilities-terraform,!software.amazon.lambda.examples:powertools-examples-parameters,!software.amazon.lambda.examples:powertools-examples-serialization,!software.amazon.lambda.examples:powertools-examples-validation,!software.amazon.lambda.examples:cdk,!software.amazon.lambda:powertools-examples'
-      - name: Build with Maven
-        if: ${{  matrix.java != '8' }} # If not 8 don't exclude the examples directory
         run: mvn -B install --file pom.xml
       - name: Build Gradle Example - Java
-        if: ${{ matrix.java != '8' }}
-        working-directory: examples/powertools-examples-core-utilities/gradle
+        if: ${{ matrix.java == '8' }} # Gradle example can only be built on Java 8
+        working-directory: examples/powertools-examples-core/gradle
         run: ./gradlew build
       - name: Build Gradle Example - Kotlin
-        if: ${{ matrix.java != '8' }}
-        working-directory: examples/powertools-examples-core-utilities/kotlin
+        if: ${{ matrix.java == '8' }} # Gradle example can only be built on Java 8
+        working-directory: examples/powertools-examples-core/kotlin
         run: ./gradlew build
       - name: Upload coverage to Codecov
         uses: codecov/codecov-action@d9f34f8cd5cb3b3eb79b3e4b5dae3a16df499a70 # v3.1.1
